name: Release Please

on:
  push:
    branches:
      - main

permissions:
  contents: write
  pull-requests: write

jobs:
  release-please:
    runs-on: ubuntu-latest
    outputs:
      release_created: ${{ steps.release.outputs.release_created }}
      tag_name: ${{ steps.release.outputs.tag_name }}
      version: ${{ steps.release.outputs.version }}
      upload_url: ${{ steps.release.outputs.upload_url }}
    steps:
      - name: Harden the runner (Audit all outbound calls)
        uses: step-security/harden-runner@95d9a5deda9de15063e7595e9719c11c38c90ae2 # v2.13.2
        with:
          egress-policy: audit

      - name: Run release-please
        id: release
        uses: googleapis/release-please-action@16a9c90856f42705d54a6fda1823352bdc62cf38 # v4.4.0
        with:
          config-file: .release-please-config.json
          manifest-file: .release-please-manifest.json

  upload-assets:
    name: Upload Release Assets
    runs-on: ubuntu-latest
    needs: release-please
    if: needs.release-please.outputs.release_created == 'true'
    steps:
      - name: Harden the runner (Audit all outbound calls)
        uses: step-security/harden-runner@95d9a5deda9de15063e7595e9719c11c38c90ae2 # v2.13.2
        with:
          egress-policy: audit

      - name: Checkout code
<<<<<<< HEAD
        uses: actions/checkout@93cb6efe18208431cddfb8368fd83d5badbf9bfd # v5.0.1
=======
        uses: actions/checkout@1af3b93b6815bc44a9784bd300feb67ff0d1eeb3 # v6.0.0
>>>>>>> 663bbdeb
        with:
          persist-credentials: false

      - name: Create integration zip
        run: |
          VERSION="${{ needs.release-please.outputs.version }}"
          echo "Creating zip for version ${VERSION}"

          # Create zip from inside the integration directory
          cd "${{ github.workspace }}/custom_components/autopi"
          zip -r "autopi.zip" ./ -x "*.pyc" "*/__pycache__/*" "*/.DS_Store"

          # Move zip back to workspace
          mv "autopi.zip" "${GITHUB_WORKSPACE}/"

      - name: Upload zip to release
        env:
          GITHUB_TOKEN: ${{ secrets.GITHUB_TOKEN }}
        run: |
          VERSION="${{ needs.release-please.outputs.version }}"
          TAG_NAME="${{ needs.release-please.outputs.tag_name }}"
          ZIP_FILE="autopi.zip"

          echo "Uploading ${ZIP_FILE} to release ${TAG_NAME}"

          gh release upload "${TAG_NAME}" "${ZIP_FILE}" --clobber

      - name: Comment on release
        env:
          GITHUB_TOKEN: ${{ secrets.GITHUB_TOKEN }}
        run: |
          TAG_NAME="${{ needs.release-please.outputs.tag_name }}"
          VERSION="${{ needs.release-please.outputs.version }}"

          gh release view "${TAG_NAME}" --json body -q '.body' > release_body.txt

          cat >> release_body.txt <<EOF

          ---

          ## Installation

          Download \`autopi.zip\` and extract to your Home Assistant \`custom_components\` directory.

          Or use HACS to install this integration.
          EOF

          gh release edit "${TAG_NAME}" --notes-file release_body.txt<|MERGE_RESOLUTION|>--- conflicted
+++ resolved
@@ -42,11 +42,7 @@
           egress-policy: audit
 
       - name: Checkout code
-<<<<<<< HEAD
-        uses: actions/checkout@93cb6efe18208431cddfb8368fd83d5badbf9bfd # v5.0.1
-=======
         uses: actions/checkout@1af3b93b6815bc44a9784bd300feb67ff0d1eeb3 # v6.0.0
->>>>>>> 663bbdeb
         with:
           persist-credentials: false
 
